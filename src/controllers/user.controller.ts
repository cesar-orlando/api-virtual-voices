--- conflicted
+++ resolved
@@ -149,11 +149,7 @@
         }
         // Generate JWT token
         const token = jwt.sign(
-<<<<<<< HEAD
-          { sub: existingUser._id, email: existingUser.email, name: existingUser.name, role: existingUser.role, c_name: dbName },
-=======
           { sub: existingUser._id, email: existingUser.email, name: existingUser.name, role: existingUser.role, c_name: dbName, id: existingUser._id },
->>>>>>> 906eaee4
           JWT_SECRET,
           { expiresIn: "1h" }
         );

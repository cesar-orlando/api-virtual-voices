import dotenv from 'dotenv';
dotenv.config();

// Configuración de entornos
export interface EnvironmentConfig {
  name: string;
  mongoUri: string;
  port: number;
  nodeEnv: string;
  corsOrigin: string;
  jwtSecret: string;
  openaiApiKey: string;
  twilio: {
    accountSid: string;
    authToken: string;
    phoneNumber: string;
    webhookUrl: string;
  };
}

// Configuraciones por entorno
const environments: Record<string, EnvironmentConfig> = {
  development: {
    name: 'development',
    mongoUri: process.env.MONGO_URI_DEV || '',
    port: parseInt(process.env.PORT || '3001'),
    nodeEnv: 'development',
    corsOrigin: process.env.CORS_ORIGIN_DEV || '',
    jwtSecret: process.env.JWT_SECRET || process.env.JWT_SECRET_DEV || '',
    openaiApiKey: process.env.OPENAI_API_KEY_DEV || '',
    twilio: {
      accountSid: process.env.TWILIO_ACCOUNT_SID || '',
      authToken: process.env.TWILIO_AUTH_TOKEN || '',
      phoneNumber: process.env.TWILIO_PHONE_NUMBER || '',
      webhookUrl: process.env.TWILIO_WEBHOOK_URL || `http://localhost:${process.env.PORT || 3001}/api/twilio/webhook`
    }
  },
  qa: {
    name: 'qa',
    mongoUri: process.env.MONGO_URI_QA || 'mongodb://localhost:27017',
    port: parseInt(process.env.PORT || '3002'),
    nodeEnv: 'qa',
    corsOrigin: process.env.CORS_ORIGIN_QA || 'http://localhost:3001',
    jwtSecret: process.env.JWT_SECRET || process.env.JWT_SECRET_QA || 'qa-secret-key',
    openaiApiKey: process.env.OPENAI_API_KEY_QA || '',
    twilio: {
      accountSid: process.env.TWILIO_ACCOUNT_SID_QA || process.env.TWILIO_ACCOUNT_SID || '',
      authToken: process.env.TWILIO_AUTH_TOKEN_QA || process.env.TWILIO_AUTH_TOKEN || '',
      phoneNumber: process.env.TWILIO_PHONE_NUMBER_QA || process.env.TWILIO_PHONE_NUMBER || '',
      webhookUrl: process.env.TWILIO_WEBHOOK_URL_QA || `https://your-qa-domain.com/api/twilio/webhook`
    }
  },
  production: {
    name: 'production',
    mongoUri: process.env.MONGO_URI_PROD || 'mongodb://localhost:27017',
    port: parseInt(process.env.PORT || '3003'),
    nodeEnv: 'production',
    corsOrigin: process.env.CORS_ORIGIN_PROD || 'https://yourdomain.com',
    jwtSecret: process.env.JWT_SECRET || process.env.JWT_SECRET_PROD || 'prod-secret-key',
    openaiApiKey: process.env.OPENAI_API_KEY_PROD || '',
    twilio: {
      accountSid: process.env.TWILIO_ACCOUNT_SID_PROD || process.env.TWILIO_ACCOUNT_SID || '',
      authToken: process.env.TWILIO_AUTH_TOKEN_PROD || process.env.TWILIO_AUTH_TOKEN || '',
      phoneNumber: process.env.TWILIO_PHONE_NUMBER_PROD || process.env.TWILIO_PHONE_NUMBER || '',
      webhookUrl: process.env.TWILIO_WEBHOOK_URL_PROD || `https://your-prod-domain.com/api/twilio/webhook`
    }
  }
};

// Función para obtener la configuración del entorno actual
export function getEnvironmentConfig(): EnvironmentConfig {
  const env = process.env.NODE_ENV || 'development';
  const config = environments[env];
  
  if (!config) {
    throw new Error(`Environment configuration not found for: ${env}`);
  }
  
  return config;
}

// Función para validar la configuración
export function validateEnvironmentConfig(config: EnvironmentConfig): void {
  const requiredFields = ['mongoUri', 'jwtSecret', 'openaiApiKey'];
  
  for (const field of requiredFields) {
    if (!config[field as keyof EnvironmentConfig]) {
      console.warn(`⚠️  Warning: ${field} is not configured for environment ${config.name}`);
    }
  }

  // Validar configuración de Twilio
  const twilioFields = ['accountSid', 'authToken', 'phoneNumber'];
  for (const field of twilioFields) {
    if (!config.twilio[field as keyof typeof config.twilio]) {
      console.warn(`⚠️  Warning: Twilio ${field} is not configured for environment ${config.name}`);
    }
  }
}

// Función para mostrar información del entorno
export function logEnvironmentInfo(config: EnvironmentConfig): void {
  console.log("process.env.MONGO_URI_DEV", process.env.MONGO_URI_DEV);
<<<<<<< HEAD
=======
  console.log("process.env.JWT_SECRET", process.env.JWT_SECRET ? "Configured" : "Not configured");
  console.log("config", config);
>>>>>>> d7b476ae
  console.log(`🚀 Starting Virtual Voices API in ${config.name.toUpperCase()} mode`);
  console.log(`📊 Environment: ${config.nodeEnv}`);
  console.log(`🌐 Port: ${config.port}`);
  console.log(`🔗 CORS Origin: ${config.corsOrigin}`);
  console.log(`🗄️  MongoDB URI: ${config.mongoUri.replace(/\/\/.*@/, '//***:***@')}`);
  console.log(`🔐 JWT Secret: ${config.jwtSecret ? 'Configured' : 'Not configured'}`);
  console.log(`🤖 OpenAI API Key: ${config.openaiApiKey ? 'Configured' : 'Not configured'}`);
  console.log(`📱 Twilio Account SID: ${config.twilio.accountSid ? 'Configured' : 'Not configured'}`);
  console.log(`📱 Twilio Phone Number: ${config.twilio.phoneNumber || 'Not configured'}`);
  console.log(`📱 Twilio Webhook URL: ${config.twilio.webhookUrl}`);
  console.log('─'.repeat(50));
} <|MERGE_RESOLUTION|>--- conflicted
+++ resolved
@@ -101,11 +101,8 @@
 // Función para mostrar información del entorno
 export function logEnvironmentInfo(config: EnvironmentConfig): void {
   console.log("process.env.MONGO_URI_DEV", process.env.MONGO_URI_DEV);
-<<<<<<< HEAD
-=======
   console.log("process.env.JWT_SECRET", process.env.JWT_SECRET ? "Configured" : "Not configured");
   console.log("config", config);
->>>>>>> d7b476ae
   console.log(`🚀 Starting Virtual Voices API in ${config.name.toUpperCase()} mode`);
   console.log(`📊 Environment: ${config.nodeEnv}`);
   console.log(`🌐 Port: ${config.port}`);

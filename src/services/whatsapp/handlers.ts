--- conflicted
+++ resolved
@@ -54,17 +54,7 @@
 
   const userPhone = message.fromMe ? message.to : message.from;
 
-<<<<<<< HEAD
-  // FILTRO: Ignorar mensajes vacíos o sin texto relevante
-  if (!message.body || !message.body.trim()) {
-    console.log(`[WHATSAPP] Mensaje vacío recibido de ${userPhone}, ignorando.`);
-    return;
-  }
-
-  // if (userPhone !== '5216441500358@c.us') return;
-=======
   // Permitir que la IA conteste a todos los números, incluyendo 4521311888
->>>>>>> d7b476ae
 
   try {
     const conn = await getDbConnection(company);
@@ -79,42 +69,6 @@
     }
 
     // Verifica si la tabla existe
-<<<<<<< HEAD
-    const table = await Table.findOne({ slug: "clientes", c_name: company });
-
-    if (!table) {
-      const newTable = new Table({ 
-        name: "Clientes", 
-        slug: "clientes", 
-        icon: "👤",
-        c_name: company,
-        createdBy: session.user.id.toString(),
-        fields: [
-          {
-            name: "nombre",
-            label: "Nombre",
-            type: "text",
-            required: true,
-            order: 1,
-            width: 200
-          },
-          {
-            name: "telefono",
-            label: "Teléfono",
-            type: "text",
-            required: true,
-            order: 2,
-            width: 150
-          },
-          {
-            name: "email",
-            label: "Email",
-            type: "email",
-            required: false,
-            order: 3,
-            width: 200
-          }
-=======
     const table = await Table.findOne({ slug: "prospectos", c_name: company });
 
     if (!table) {
@@ -128,7 +82,6 @@
           { name: "name", label: "Nombre", type: "text", order: 1 },
           { name: "number", label: "Número", type: "number", order: 2 },
           { name: "ia", label: "IA", type: "boolean", order: 3 }
->>>>>>> d7b476ae
         ]
       });
       await newTable.save();
@@ -148,13 +101,9 @@
 
     // Crea un nuevo chat si no existe
     if (!existingRecord) {
-<<<<<<< HEAD
-      existingRecord = await createNewChatRecord(WhatsappChat, "clientes", userPhone, message, session);
-=======
       const Session = getSessionModel(conn);
       const session = await Session.findOne({ name: sessionName });
       existingRecord = await createNewChatRecord(WhatsappChat, "prospectos", `${cleanUserPhone}@c.us`, message, session);
->>>>>>> d7b476ae
     } else {
       await updateChatRecord(company, existingRecord, "inbound", message.body, "human")
     }
@@ -320,17 +269,9 @@
     const response = await generateResponse(
       IAPrompt,
       config,
-<<<<<<< HEAD
-      history,
-      records,
-      company,
-      session?.user?.id?.toString()
-    )
-=======
       safeHistoryForOpenAI,
       records,
       company) // Agregar c_name para las herramientas
->>>>>>> d7b476ae
     aiResponse = response || defaultResponse;
     console.log(`🤖 Respuesta generada: "${aiResponse.substring(0, 100)}..."`);
   } catch (error) {
@@ -350,25 +291,10 @@
     msg = { body: aiResponse };
   }
 
-<<<<<<< HEAD
-  // Enviar mensaje solo si hay respuesta
-  if (!aiResponse) {
-    console.warn('[WHATSAPP][sendAndRecordBotResponse] aiResponse está vacío, no se enviará mensaje.');
-    return;
-  }
-
-  const msg = await client.sendMessage(message.from, aiResponse);
-  console.log("msg ---->", msg);
-  existingRecord.botActive = activeBot;
-  // Siempre guardar el texto generado por la IA
-  await updateChatRecord(company, existingRecord, "outbound-api", aiResponse, "bot");
-  console.log(`[WHATSAPP][sendAndRecordBotResponse] Mensaje de IA enviado y guardado. body:`, aiResponse);
-=======
   // Asegurar que msg.body existe
   const messageBody = msg?.body || aiResponse;
   
   // Actualizar el registro existente con la respuesta de la IA
   existingRecord.botActive = activeBot;
   await updateChatRecord(company, existingRecord, "outbound-api", messageBody, "bot");
->>>>>>> d7b476ae
 }
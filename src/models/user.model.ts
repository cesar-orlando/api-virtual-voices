--- conflicted
+++ resolved
@@ -4,13 +4,6 @@
 export interface IUser extends Document {
   name: string;
   email: string;
-<<<<<<< HEAD
-  password: string;
-  role: string;
-=======
-  role: string; // Indicates if the user is an admin
-  status: 1 | 2 | 3; // 1: Active, 2: Inactive, 3: Suspended
->>>>>>> 4c312804
   createdAt: Date;
 }
 
@@ -19,17 +12,11 @@
   {
     name: { type: String, required: true, unique: true },
     email: { type: String, required: true, unique: true },
-<<<<<<< HEAD
-    password: { type: String, required: true },
-    role: { type: String, enum: ["Usuario", "Admin"], default: "Usuario" }
-=======
-    role: { type: String, enum: ["Usuario", "Admin"], default: "Usuario" }, // Indicates if the user is an admin
     status: { 
       type: String, 
       enum: [1, 2, 3], // 1: Active, 2: Inactive, 3: Suspended
       default: 1 
     },
->>>>>>> 4c312804
   },
   {
     timestamps: true, // Automatically adds createdAt and updatedAt fields

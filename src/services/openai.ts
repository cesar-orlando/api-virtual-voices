import OpenAI from "openai";
import dotenv from "dotenv";
import { getEnvironmentConfig } from "../config/environments";
import { IIaConfig } from "../models/iaConfig.model";
import { IRecord } from "../models/record.model";
import { getDbConnection } from "../config/connectionManager";
import getToolModel from "../models/tool.model";
import { ToolExecutor } from "./toolExecutor";
import { OpenAIToolSchema } from "../types/tool.types";
dotenv.config();

// Obtener la configuración del entorno actual
const config = getEnvironmentConfig();

export const openai = new OpenAI({
  apiKey: config.openaiApiKey,
});

// Cache para schemas de herramientas por empresa
const toolSchemaCache: Map<string, { schema: OpenAIToolSchema[]; timestamp: number }> = new Map();
const CACHE_DURATION = 5 * 60 * 1000; // 5 minutos

export async function preparePrompt(config: IIaConfig): Promise<string> {
  const prompt = `Al iniciar una conversacion siempre te presentas como: ${config?.name} e incluyes el saludo: ${config?.welcomeMessage}, tu objetivo es el de ${config?.objective}, informacion previa y contexto para despues del saludo inicial: ${config?.customPrompt}`;
  return prompt;
}

// Generar esquemas de herramientas para OpenAI por empresa
export async function getToolsForCompany(c_name: string): Promise<OpenAIToolSchema[]> {
  try {
    console.log("🔍 [getToolsForCompany] Buscando tools para empresa:", c_name);
    
    // Verificar cache
    const cached = toolSchemaCache.get(c_name);
    if (cached && Date.now() - cached.timestamp < CACHE_DURATION) {
      console.log("📦 [getToolsForCompany] Usando cache para empresa:", c_name, "Tools en cache:", cached.schema.length);
      return cached.schema;
    }

    console.log("🗄️ [getToolsForCompany] Cache no encontrado o expirado, consultando BD...");

    // Obtener herramientas activas de la empresa
    const conn = await getDbConnection(c_name);
    console.log("🔌 [getToolsForCompany] Conexión BD establecida para empresa:", c_name);
    
    const Tool = getToolModel(conn);
    console.log("📋 [getToolsForCompany] Modelo Tool obtenido, consultando...");
    
    const tools = await Tool.find({ c_name, isActive: true }).lean();

    // Generar schemas para OpenAI
    const schemas: OpenAIToolSchema[] = tools.map((tool) => ({
      type: "function",
      function: {
        name: tool.name,
        description: tool.description,
        parameters: {
          type: tool.parameters.type,
          properties: Object.fromEntries(
            Object.entries(tool.parameters.properties).map(([key, value]) => [
              key,
              {
                type: value.type,
                description: value.description,
                ...(value.enum && { enum: value.enum }),
                ...(value.format && { format: value.format }),
              },
            ])
          ),
          required: tool.parameters.required,
        },
      },
    }));

    console.log("🔧 [getToolsForCompany] Schemas generados:", schemas.length);
    console.log("📝 [getToolsForCompany] Schemas:", JSON.stringify(schemas, null, 2));

    // Guardar en cache
    toolSchemaCache.set(c_name, { schema: schemas, timestamp: Date.now() });
    console.log("💾 [getToolsForCompany] Schemas guardados en cache para empresa:", c_name);

    return schemas;
  } catch (error) {
    console.error("❌ [getToolsForCompany] Error getting tools for company:", error);
    return [];
  }
}

// Ejecutar función de herramienta llamada por OpenAI
export async function executeFunctionCall(functionCall: any, c_name: string, executedBy?: string): Promise<any> {
  try {
    const { name: toolName, arguments: argsString } = functionCall;

    // Parsear argumentos
    let parameters: Record<string, any> = {};
    try {
      parameters = JSON.parse(argsString);
    } catch (parseError) {
      throw new Error(`Invalid function arguments: ${argsString}`);
    }

    // Ejecutar herramienta
    const result = await ToolExecutor.execute({
      toolName,
      parameters,
      c_name,
      executedBy,
    });

    return {
      success: true,
      data: result.data,
      executionTime: result.executionTime,
    };
  } catch (error: any) {
    console.error("Function call execution error:", error);
    return {
      success: false,
      error: error.message,
    };
  }
}

// Generar respuesta con herramientas dinámicas
export async function generateResponse(
  prompt: string | undefined,
  config: IIaConfig | null,
  chatHistory: any,
  records: IRecord[],
  c_name?: string,
  executedBy?: string
): Promise<string | null> {
  try {
    console.log("🚀 [generateResponse] Iniciando generación de respuesta");
    console.log("🏢 [generateResponse] c_name recibido:", c_name);
    console.log("📝 [generateResponse] prompt length:", prompt?.length || 0);
    console.log("⚙️ [generateResponse] config:", config?.name);
    console.log("💬 [generateResponse] chatHistory length:", chatHistory?.length || 0);
    console.log("📊 [generateResponse] records length:", records?.length || 0);

    // Obtener herramientas para la empresa
    const tools = c_name ? await getToolsForCompany(c_name) : [];
    console.log("🔧 [generateResponse] Tools obtenidas:", tools.length);

    if (tools.length > 0) {
      console.log("=== TOOLS ENVIADAS A OPENAI ===");
      console.dir(tools, { depth: null });
    } else {
      console.log("⚠️ [generateResponse] NO HAY TOOLS DISPONIBLES para empresa:", c_name);
    }

    // Optimizar el prompt para reducir tokens
    const optimizedPrompt = optimizePrompt(prompt);
    console.log("📝 [generateResponse] prompt optimizado length:", optimizedPrompt.length);

    // Truncar historial si es muy largo (mantener solo los últimos mensajes)
    const maxHistoryMessages = 10; // Máximo 10 mensajes en el historial
    const truncatedHistory = chatHistory.length > maxHistoryMessages 
      ? chatHistory.slice(-maxHistoryMessages) 
      : chatHistory;
    
    console.log("💬 [generateResponse] Historial truncado:", truncatedHistory.length, "de", chatHistory.length);

    // Optimizar records para reducir tokens
    const optimizedRecords = optimizeRecords(records);
    console.log("📊 [generateResponse] Records optimizados:", optimizedRecords.length);

    // LIMPIA el historial para OpenAI - SOLO role y content
    const safeHistoryForOpenAI = chatHistory
      .filter((h: any): h is { role: string, content: string } => !!h && typeof h.content === 'string')
      .map((h: any) => ({ role: h.role, content: h.content }));

    console.log('OpenAI - Enviando:', JSON.stringify(safeHistoryForOpenAI), 'tokens aprox:', safeHistoryForOpenAI.reduce((acc: number, h: any) => acc + h.content.length, 0));

    const messages = [
<<<<<<< HEAD
      { role: "system", content: optimizedPrompt || "Eres un asistente virtual." },
      {
        role: "system",
        content: `Productos disponibles (solo mencionar si el cliente pregunta): ${JSON.stringify(optimizedRecords)}`,
      },
      ...truncatedHistory,
=======
      { role: "system", content: prompt || "Eres un asistente virtual." },
      // Solo enviar información básica del prospecto, no toda la BD
      { role: "system", content: `Información del prospecto: ${records.length > 0 ? 'Cliente registrado' : 'Nuevo prospecto'}`},
      ...safeHistoryForOpenAI
>>>>>>> d7b476ae
    ];

    console.log("💬 [generateResponse] Messages preparados:", messages.length);

    // Configurar request con herramientas si están disponibles
    const requestConfig: any = {
      model: "gpt-4",
      messages,
      temperature: 0.3,
    };

    if (tools.length > 0) {
      requestConfig.tools = tools;
      requestConfig.tool_choice = "auto";
      console.log("🛠️ [generateResponse] Configurando request CON tools:", tools.length);
    } else {
      console.log("🚫 [generateResponse] Configurando request SIN tools");
    }

    console.log("📤 [generateResponse] Enviando request a OpenAI...");
    const response = await openai.chat.completions.create(requestConfig);

    const choice = response.choices[0];

    console.log("📥 [generateResponse] Respuesta recibida de OpenAI");
    console.log("🛠️ [generateResponse] OpenAI tool_calls:", choice.message.tool_calls);

    // Verificar si OpenAI quiere llamar una función
    if (choice.message.tool_calls && choice.message.tool_calls.length > 0) {
      console.log("✅ [generateResponse] OpenAI decidió usar tools:", choice.message.tool_calls.length);
      const toolResults = [];

      // Ejecutar cada función llamada
      for (const toolCall of choice.message.tool_calls) {
        if (toolCall.type === "function") {
          console.log("🔧 [generateResponse] Ejecutando tool:", toolCall.function.name);
          const result = await executeFunctionCall(toolCall.function, c_name!, executedBy);

          toolResults.push({
            tool_call_id: toolCall.id,
            role: "tool",
            content: JSON.stringify(result),
          });
        }
      }

      // Continuar conversación con resultados de herramientas
      if (toolResults.length > 0) {
        console.log("🔄 [generateResponse] Continuando conversación con resultados de tools");
        const followUpMessages = [...messages, choice.message, ...toolResults];

        const followUpResponse = await openai.chat.completions.create({
          model: "gpt-4",
          messages: followUpMessages,
          temperature: 0.3,
        });

        const toolResponse = followUpResponse.choices[0].message.content || "No se pudo generar una respuesta.";
        console.log(`✅ Tool call respondió: "${toolResponse.substring(0, 100)}..."`);
        return toolResponse;
      }
    } else {
      console.log("❌ [generateResponse] OpenAI NO usó ninguna tool");
    }

    const finalResponse = choice.message.content || "No se pudo generar una respuesta.";
    console.log(`✅ OpenAI respondió: "${finalResponse.substring(0, 100)}..."`);
    return finalResponse;
  } catch (error: any) {
<<<<<<< HEAD
    console.error("❌ [generateResponse] Error generating response with tools:", error);

    // Fallback a respuesta sin herramientas
    try {
      console.log("🔄 [generateResponse] Intentando fallback sin tools...");
      
      // Usar prompt más simple para fallback
      const fallbackPrompt = "Eres un asistente virtual amigable y profesional. Responde de manera natural y útil.";
      
      const response = await openai.chat.completions.create({
        model: "gpt-4",
        messages: [
          { role: "system", content: fallbackPrompt },
          ...chatHistory.slice(-5), // Solo últimos 5 mensajes para fallback
=======
    console.error('Error generating response with tools:', error);
    
    // Fallback a respuesta sin herramientas - LIMPIO Y SEGURO
    try {
      // LIMPIA el historial para el fallback también
      const safeHistoryForFallback = chatHistory
        .filter((h: any): h is { role: string, content: string } => !!h && typeof h.content === 'string')
        .map((h: any) => ({ role: h.role, content: h.content }));

      console.log('Fallback - Enviando a OpenAI:', JSON.stringify(safeHistoryForFallback), 'tokens aprox:', safeHistoryForFallback.reduce((acc: number, h: any) => acc + h.content.length, 0));

      const response = await openai.chat.completions.create({
        model: "gpt-4",
        messages: [
          { role: "system", content: prompt || "Eres un asistente virtual." },
          // Solo enviar información básica del prospecto, no toda la BD
          { role: "system", content: `Información del prospecto: ${records.length > 0 ? 'Cliente registrado' : 'Nuevo prospecto'}`},
          ...safeHistoryForFallback
>>>>>>> d7b476ae
        ],
        temperature: 0.3,
      });

      const fallbackResponse = response.choices[0].message.content || "No se pudo generar una respuesta.";
      console.log(`✅ Fallback respondió: "${fallbackResponse.substring(0, 100)}..."`);
      return fallbackResponse;
    } catch (fallbackError) {
      console.error("❌ [generateResponse] Fallback response error:", fallbackError);
      return "Lo siento, estoy experimentando dificultades técnicas. Por favor, intenta nuevamente.";
    }
  }
}

// Función para optimizar el prompt y reducir tokens
function optimizePrompt(prompt: string | undefined): string {
  if (!prompt) return "Eres un asistente virtual amigable y profesional.";
  
  // Si el prompt es muy largo, truncarlo
  const maxPromptLength = 2000; // Máximo 2000 caracteres para el prompt
  
  if (prompt.length > maxPromptLength) {
    console.log("⚠️ [optimizePrompt] Prompt muy largo, truncando de", prompt.length, "a", maxPromptLength);
    return prompt.substring(0, maxPromptLength) + "...";
  }
  
  return prompt;
}

// Función para optimizar records y reducir tokens
function optimizeRecords(records: IRecord[]): any[] {
  if (!records || records.length === 0) return [];
  
  // Limitar a máximo 5 records para reducir tokens
  const maxRecords = 5;
  const limitedRecords = records.slice(0, maxRecords);
  
  // Simplificar cada record para usar menos tokens
  return limitedRecords.map(record => ({
    id: record._id,
    tableSlug: record.tableSlug,
    // Extraer campos comunes del objeto data dinámico
    name: record.data?.nombre || record.data?.name || record.data?.title || 'Sin nombre',
    price: record.data?.precio || record.data?.price || record.data?.valor,
    location: record.data?.ubicacion || record.data?.location || record.data?.zona,
    type: record.data?.tipo || record.data?.type || record.data?.categoria,
  }));
}

// Limpiar cache de herramientas
export function clearToolsCache(c_name?: string): void {
  if (c_name) {
    toolSchemaCache.delete(c_name);
  } else {
    toolSchemaCache.clear();
  }
}

// Actualizar schema de herramientas en OpenAI para una empresa
export async function updateOpenAISchema(
  c_name: string
): Promise<{ success: boolean; toolsCount: number; error?: string }> {
  try {
    // Limpiar cache para forzar actualización
    clearToolsCache(c_name);

    // Obtener nuevas herramientas
    const tools = await getToolsForCompany(c_name);

    return {
      success: true,
      toolsCount: tools.length,
    };
  } catch (error: any) {
    return {
      success: false,
      toolsCount: 0,
      error: error.message,
    };
  }
}

// Limpiar cache periódicamente
setInterval(() => {
  const now = Date.now();
  for (const [key, value] of toolSchemaCache.entries()) {
    if (now - value.timestamp > CACHE_DURATION) {
      toolSchemaCache.delete(key);
    }
  }
}, CACHE_DURATION);<|MERGE_RESOLUTION|>--- conflicted
+++ resolved
@@ -173,19 +173,10 @@
     console.log('OpenAI - Enviando:', JSON.stringify(safeHistoryForOpenAI), 'tokens aprox:', safeHistoryForOpenAI.reduce((acc: number, h: any) => acc + h.content.length, 0));
 
     const messages = [
-<<<<<<< HEAD
-      { role: "system", content: optimizedPrompt || "Eres un asistente virtual." },
-      {
-        role: "system",
-        content: `Productos disponibles (solo mencionar si el cliente pregunta): ${JSON.stringify(optimizedRecords)}`,
-      },
-      ...truncatedHistory,
-=======
       { role: "system", content: prompt || "Eres un asistente virtual." },
       // Solo enviar información básica del prospecto, no toda la BD
       { role: "system", content: `Información del prospecto: ${records.length > 0 ? 'Cliente registrado' : 'Nuevo prospecto'}`},
       ...safeHistoryForOpenAI
->>>>>>> d7b476ae
     ];
 
     console.log("💬 [generateResponse] Messages preparados:", messages.length);
@@ -255,22 +246,6 @@
     console.log(`✅ OpenAI respondió: "${finalResponse.substring(0, 100)}..."`);
     return finalResponse;
   } catch (error: any) {
-<<<<<<< HEAD
-    console.error("❌ [generateResponse] Error generating response with tools:", error);
-
-    // Fallback a respuesta sin herramientas
-    try {
-      console.log("🔄 [generateResponse] Intentando fallback sin tools...");
-      
-      // Usar prompt más simple para fallback
-      const fallbackPrompt = "Eres un asistente virtual amigable y profesional. Responde de manera natural y útil.";
-      
-      const response = await openai.chat.completions.create({
-        model: "gpt-4",
-        messages: [
-          { role: "system", content: fallbackPrompt },
-          ...chatHistory.slice(-5), // Solo últimos 5 mensajes para fallback
-=======
     console.error('Error generating response with tools:', error);
     
     // Fallback a respuesta sin herramientas - LIMPIO Y SEGURO
@@ -289,7 +264,6 @@
           // Solo enviar información básica del prospecto, no toda la BD
           { role: "system", content: `Información del prospecto: ${records.length > 0 ? 'Cliente registrado' : 'Nuevo prospecto'}`},
           ...safeHistoryForFallback
->>>>>>> d7b476ae
         ],
         temperature: 0.3,
       });

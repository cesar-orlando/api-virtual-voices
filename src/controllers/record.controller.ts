--- conflicted
+++ resolved
@@ -170,14 +170,10 @@
   const { tableSlug, c_name } = req.params;
   const { 
     page = 1, 
-    limit = 5, 
+    limit = 10, 
     sortBy = 'createdAt', 
     sortOrder = 'desc',
-<<<<<<< HEAD
-    filters,
-=======
     filters
->>>>>>> 607b7ade
   } = req.query;
 
   try {
@@ -198,7 +194,7 @@
     // Procesar filtros directos de query
     for (const [key, value] of Object.entries(req.query)) {
       if (
-        !['page', 'limit', 'sortBy', 'sortOrder', 'filters', 'characteristics'].includes(key) &&
+        !['page', 'limit', 'sortBy', 'sortOrder', 'filters'].includes(key) &&
         value !== undefined &&
         value !== null &&
         value !== ''
@@ -217,11 +213,7 @@
               else if (value === 'false') filterValue = false;
               break;
             default:
-<<<<<<< HEAD
-              filterValue = { $regex: `^${value}$`, $options: 'i' };
-=======
               filterValue = { $regex: `.*${value}.*`, $options: 'i' };
->>>>>>> 607b7ade
               break;
           }
         }

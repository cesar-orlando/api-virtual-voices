--- conflicted
+++ resolved
@@ -39,44 +39,13 @@
   return localPath;
 };
 
-// Función para restaurar la sesión desde la base de datos al filesystem
-async function restoreSessionFromDB(company: string, sessionName: string) {
-  try {
-    const conn = await getDbConnection(company);
-    const WhatsappSession = getSessionModel(conn);
-    const sessionDoc = await WhatsappSession.findOne({ name: sessionName });
-    
-    if (!sessionDoc || !sessionDoc.sessionData) {
-      return false;
-    }
-
-    // Ruta donde WhatsApp Web JS espera el archivo de sesión
-    const sessionDir = path.join(getAuthDir(), `session-${company}-${sessionName}`, 'Default');
-    if (!fs.existsSync(sessionDir)) {
-      fs.mkdirSync(sessionDir, { recursive: true });
-    }
-    
-    const sessionFile = path.join(sessionDir, 'session.json');
-    fs.writeFileSync(sessionFile, JSON.stringify(sessionDoc.sessionData, null, 2));
-    return true;
-  } catch (error) {
-    console.error(`Error restaurando sesión para ${company}:${sessionName}:`, error);
-    return false;
-  }
-}
-
-export const startWhatsappBot = async (sessionName: string, company: string, user_id: Types.ObjectId) => {
+export const startWhatsappBot = (sessionName: string, company: string, user_id: Types.ObjectId) => {
   const clientKey = `${company}:${sessionName}`;
   if (clients[clientKey]) {
     console.log(`Cliente WhatsApp para la sesión '${sessionName}' ya existe.`);
     return clients[clientKey];
   }
 
-<<<<<<< HEAD
-  // Restaurar sesión antes de crear el cliente
-  await restoreSessionFromDB(company, sessionName);
-
-=======
   const authDir = getAuthDir();
   console.log(`🔐 Iniciando WhatsApp con sesión: ${company}-${sessionName}`);
   
@@ -100,7 +69,6 @@
   }
 
   // Usar LocalAuth con configuración optimizada para Render
->>>>>>> 871ded2c
   const whatsappClient = new Client({
     authStrategy: new LocalAuth({ 
       clientId: `${company}-${sessionName}`,
@@ -272,26 +240,9 @@
     });
 
     // Evento cuando la autenticación está en progreso
-<<<<<<< HEAD
-    whatsappClient.on('authenticated', async (session) => {
-      // Guardar la sesión en la base de datos
-      try {
-        const conn = await getDbConnection(company);
-        const WhatsappSession = getSessionModel(conn);
-        await WhatsappSession.updateOne(
-          { name: sessionName },
-          { sessionData: session },
-          { upsert: true }
-        );
-      } catch (error) {
-        console.error(`Error guardando sesión en BD para ${company}:${sessionName}:`, error);
-      }
-
-=======
     whatsappClient.on('authenticated', async () => {
       console.log(`🔓 WhatsApp autenticado exitosamente para: ${company}-${sessionName}`);
       
->>>>>>> 871ded2c
       if (io) {
         io.emit(`whatsapp-status-${company}-${user_id}`, { 
           status: 'authenticated', 
